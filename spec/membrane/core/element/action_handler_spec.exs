defmodule Membrane.Core.Element.ActionHandlerSpec do
  use ESpec, async: false
  alias Membrane.Core.Element.State
  alias Membrane.{Buffer, Event, Message}
  alias Membrane.Core.{Playback, Element}

  describe "handle_action for buffer" do
    let :other_ref, do: :other_ref

    let! :state,
      do: %{
        playback: playback(),
        type: :filter,
        name: :elem_name,
        __struct__: State,
        pads: %{
          data: %{
            source: %{
              direction: :source,
              pid: self(),
<<<<<<< HEAD
              other_ref: other_ref(),
              options: [],
=======
              other_name: other_name(),
              other_demand_in: :bytes,
>>>>>>> 037ec0c9
              eos: false,
              mode: :push
            }
          }
        }
      }

    let :pad_name, do: :source
    let :payload, do: <<1, 2, 3, 4, 5>>
    let :buffer, do: %Buffer{payload: payload()}

    context "when element is not in a 'playing' state" do
      let :playback, do: %Playback{state: :prepared}

      context "and callback is not 'handle_prepared_to_playing'" do
        let :callback, do: :handle_prepared_to_stopped

        it "should return an error result" do
          {ret, _state} =
            described_module().handle_action(
              {:buffer, {pad_name(), buffer()}},
              callback(),
              %{},
              state()
            )

          expect(ret) |> to(be_error_result())
        end

        it "should return {:cannot_send_buffer, _} as a reason" do
          {{_error, {main_reason, _reason_details}}, _state} =
            described_module().handle_action(
              {:buffer, {pad_name(), buffer()}},
              callback(),
              %{},
              state()
            )

          expect(main_reason) |> to(eq :cannot_handle_action)
        end

        it "should return keyword list with callback name" do
          {{_error, {_main_reason, reason_details}}, _state} =
            described_module().handle_action(
              {:buffer, {pad_name(), buffer()}},
              callback(),
              %{},
              state()
            )

          expect(reason_details |> Keyword.fetch(:callback)) |> to(eq {:ok, callback()})
        end

        it "should return keyword list with playback state" do
          {{:error, {_main_reason, reason_details}}, _state} =
            described_module().handle_action(
              {:buffer, {pad_name(), buffer()}},
              callback(),
              %{},
              state()
            )

          {:ok, {_main_reason, reason_details}} = reason_details |> Keyword.fetch(:reason)

          expect(reason_details |> Keyword.fetch(:playback_state))
          |> to(eq {:ok, playback().state})
        end
      end

      context "and callback is 'handle_prepared_to_playing'" do
        let :callback, do: :handle_prepared_to_playing

        context "and pad exists in element" do
          it "should return an ok result" do
            expect(
              described_module().handle_action(
                {:buffer, {pad_name(), buffer()}},
                callback(),
                %{},
                state()
              )
            )
            |> to(be_ok_result())
          end

          it "should keep element's state unchanged" do
            {:ok, new_state} =
              described_module().handle_action(
                {:buffer, {pad_name(), buffer()}},
                callback(),
                %{},
                state()
              )

            expect(new_state) |> to(eq state())
          end

          it "should send {:membrane_buffer, _} message to pid()" do
            described_module().handle_action(
              {:buffer, {pad_name(), buffer()}},
              callback(),
              %{},
              state()
            )

            target = {:membrane_buffer, [[buffer()], other_ref()]}
            assert_receive ^target
          end
        end
      end
    end

    context "when element is in a 'playing' state" do
      let :playback, do: %Playback{state: :playing}
      let :callback, do: :any

      context "but pad doesn't exist in the element" do
        let :invalid_pad_name, do: :invalid_pad_name

        it "should return error" do
          {{:error, {main_reason, reason_details}}, state} =
            described_module().handle_action(
              {:buffer, {invalid_pad_name(), buffer()}},
              callback(),
              %{},
              state()
            )

          expect(main_reason) |> to(eq :cannot_handle_action)

          expect(reason_details |> Keyword.get(:reason))
          |> to(eq {:unknown_pad, :invalid_pad_name})

          expect(state) |> to(eq state())
        end
      end

      context "and pad exists in element" do
        it "should return an ok result" do
          expect(
            described_module().handle_action(
              {:buffer, {pad_name(), buffer()}},
              callback(),
              %{},
              state()
            )
          )
          |> to(be_ok_result())
        end

        it "should keep element's state unchanged" do
          {:ok, new_state} =
            described_module().handle_action(
              {:buffer, {pad_name(), buffer()}},
              callback(),
              %{},
              state()
            )

          expect(new_state) |> to(eq state())
        end

        it "should send {:membrane_buffer, _} message to pid()" do
          described_module().handle_action(
            {:buffer, {pad_name(), buffer()}},
            callback(),
            %{},
            state()
          )

          target = {:membrane_buffer, [[buffer()], other_ref()]}
          assert_receive ^target
        end
      end
    end
  end

  describe "handle_action for event" do
    let :other_ref, do: :other_ref

    let! :state,
      do: %{
        playback: playback(),
        name: :elem_name,
        type: :filter,
        __struct__: State,
        pads: %{
          data: %{
            source: %{
              direction: :source,
              pid: self(),
<<<<<<< HEAD
              other_ref: other_ref(),
              options: [],
=======
              other_name: other_name(),
              other_demand_in: :bytes,
>>>>>>> 037ec0c9
              eos: false,
              mode: :push
            }
          }
        }
      }

    let :pad_name, do: :source
    let :payload, do: <<1, 2, 3, 4, 5>>
    let :event, do: %Event{payload: payload()}

    context "when element is in a 'playing' state" do
      let :playback, do: %Playback{state: :playing}

      context "but pad doesn't exist in the element" do
        let :invalid_pad_name, do: :invalid_pad_name

        it "should return error" do
          {{:error, {main_reason, reason_details}}, state} =
            described_module().handle_action(
              {:caps, {invalid_pad_name(), event()}},
              nil,
              %{},
              state()
            )

          expect(main_reason) |> to(eq :cannot_handle_action)

          expect(reason_details |> Keyword.get(:reason))
          |> to(eq {:unknown_pad, :invalid_pad_name})

          expect(state) |> to(eq state())
        end
      end

      context "and pad exists in element" do
        it "should return an ok result" do
          expect(
            described_module().handle_action({:event, {pad_name(), event()}}, nil, %{}, state())
          )
          |> to(be_ok_result())
        end

        it "should keep element's state unchanged" do
          {:ok, new_state} =
            described_module().handle_action({:event, {pad_name(), event()}}, nil, %{}, state())

          expect(new_state) |> to(eq state())
        end

        context "and event is special" do
          let :payload, do: "special payload"

          it "should send {:membrane_event, _} message to self()" do
            described_module().handle_action({:event, {pad_name(), event()}}, nil, %{}, state())
            target = {:membrane_event, [event(), other_ref()]}
            assert_receive ^target
          end
        end
      end
    end
  end

  describe "handle_action for caps" do
    let :other_ref, do: :other_ref

    let! :state,
      do: %{
        playback: playback(),
        name: :elem_name,
        type: :filter,
        __struct__: State,
        pads: %{
          data: %{
            source: %{
              direction: :source,
              pid: self(),
              other_ref: other_ref(),
              caps: nil,
              other_demand_in: :bytes,
              eos: false,
              mode: :push,
              accepted_caps: :any
            }
          }
        }
      }

    let :pad_name, do: :source
    let :payload, do: <<1, 2, 3, 4, 5>>
    let :caps, do: :caps

    context "when element is in a 'playing' state" do
      let :playback, do: %Playback{state: :playing}

      context "but pad doesn't exist in the element" do
        let :invalid_pad_name, do: :invalid_pad_name

        it "should return error" do
          {{:error, {main_reason, reason_details}}, state} =
            described_module().handle_action(
              {:caps, {invalid_pad_name(), caps()}},
              nil,
              %{},
              state()
            )

          expect(main_reason) |> to(eq :cannot_handle_action)

          expect(reason_details |> Keyword.get(:reason))
          |> to(eq {:unknown_pad, :invalid_pad_name})

          expect(state) |> to(eq state())
        end
      end

      context "and pad exists in element" do
        it "should return an ok result" do
          expect(
            described_module().handle_action({:caps, {pad_name(), caps()}}, nil, %{}, state())
          )
          |> to(be_ok_result())
        end

        it "should should return new state with updated caps" do
          updated_source = %{state().pads.data.source | caps: caps()}
          updated_data = %{state().pads.data | source: updated_source}
          expected_pads = %{state().pads | data: updated_data}
          expected_state = %{state() | pads: expected_pads}

          {:ok, new_state} =
            described_module().handle_action({:caps, {pad_name(), caps()}}, nil, %{}, state())

          expect(new_state) |> to(eq expected_state)
        end

        context "and event is special" do
          let :payload, do: "special payload"

          it "should send {:membrane_event, _} message to self()" do
            described_module().handle_action({:caps, {pad_name(), caps()}}, nil, %{}, state())
            target = {:membrane_caps, [caps(), other_ref()]}
            assert_receive ^target
          end
        end
      end
    end
  end

  describe "handle_action for message" do
    let :name, do: :some_name
    let :state, do: %State{message_bus: message_bus(), name: name()}
    let :payload, do: "some message"
    let :message, do: %Message{payload: payload()}

    context "when message_bus is nil" do
      let :message_bus, do: nil

      it "should return an ok result" do
        expect(described_module().handle_action({:message, message()}, nil, %{}, state()))
        |> to(be_ok_result())
      end

      it "should keep element's state unchanged" do
        expect(
          described_module().handle_action({:message, message()}, nil, %{}, state())
          |> elem(1)
        )
        |> to(eq state())
      end

      context "and message is special" do
        let :payload, do: "some special payload 1"

        it "should not receive :membrane_message" do
          described_module().handle_action({:message, message()}, nil, %{}, state())
          target = [:membrane_message, name(), message()]
          refute_receive ^target
        end
      end
    end

    context "when message_bus is not nil" do
      let :message_bus, do: self()

      it "should return an ok result" do
        expect(described_module().handle_action({:message, message()}, nil, %{}, state()))
        |> to(be_ok_result())
      end

      it "should keep element's state unchanged" do
        expect(
          described_module().handle_action({:message, message()}, nil, %{}, state())
          |> elem(1)
        )
        |> to(eq state())
      end

      context "and message is special" do
        let :payload, do: "some special payload 2"

        it "should receive {:membrane_message, _}" do
          described_module().handle_action({:message, message()}, nil, %{}, state())
          target = [:membrane_message, name(), message()]
          assert_receive ^target
        end
      end
    end
  end

  describe "handle_action for demand" do
    let :action, do: {:demand, {pad_name(), size()}}
    let :callback, do: :handle_event
    let :pad_name, do: :sink
    let :size, do: 1
    let :type, do: :normal
    let :sink_mode, do: :pull
    let :element_type, do: :filter
    let :playback_state, do: :playing
    let :element_module, do: FakeElementModule
    let :handler_module, do: Element.DemandHandler

    let :state,
      do: %{
        __struct__: State,
        module: element_module(),
        name: :test_name,
        type: element_type(),
        playback_state: playback_state(),
        pads: %{
          data: %{
            sink: %{
              direction: :sink,
              mode: sink_mode(),
              pid: self()
            }
          }
        }
      }

    context "when sink pad is not in a pull mode" do
      let :sink_mode, do: :push

      it "should return an error with proper reason" do
        result = described_module().handle_action(action(), callback(), %{}, state())
        expect(result) |> to(match_pattern {{:error, {:cannot_handle_action, _}}, _})
        {{:error, {:cannot_handle_action, details}}, _} = result
        expect(details[:reason]) |> to(match_pattern {:invalid_pad_data, _})
      end
    end

    context "when callback is 'handle_write_list'" do
      let :callback, do: :handle_write_list

      it "should send appropriate message to 'self()'" do
        result =
          described_module().handle_action(
            action(),
            callback(),
            %{},
            state()
          )

        expect(result) |> to(be_ok_result())
        assert_received {:membrane_invoke_supply_demand, _}
      end
    end

    context "when callback is other than 'handle_write_list' or 'handle_process_list'" do
      before do
        allow handler_module()
              |> to(accept :update_demand, fn _, _, state -> {:ok, state} end)

        allow handler_module()
              |> to(accept :supply_demand, fn _, state -> {:ok, state} end)
      end

      it "should call handle_demand from DemandHandler module" do
        described_module().handle_action(
          action(),
          callback(),
          %{},
          state()
        )

        expect(handler_module() |> to(accepted(:update_demand, :any, count: 1)))
        expect(handler_module() |> to(accepted(:supply_demand, :any, count: 1)))
      end
    end
  end

  describe "handle_action for redemand" do
    let :action, do: {:redemand, pad_name()}

    let :pad_name, do: :source
    let :pad_direction, do: :source
    let :pad_mode, do: :pull
    let :element_module, do: FakeElementModule
    let :controller_module, do: Element.DemandController

    let :state,
      do: %{
        __struct__: State,
        module: element_module(),
        name: :test_name,
        type: :source,
        pads: %{
          data: %{
            source: %{
              direction: pad_direction(),
              pid: self(),
              mode: pad_mode()
            }
          }
        }
      }

    context "if pad doesn't exist in the element" do
      let :pad_name, do: :invalid_pad_name

      it "should return an error result with :unknown_pad reason" do
        result = described_module().handle_action(action(), nil, %{}, state())
        expect(result) |> to(match_pattern {{:error, {:cannot_handle_action, _}}, _})
        {{:error, {:cannot_handle_action, details}}, _} = result
        expect(details[:reason]) |> to(eq {:unknown_pad, :invalid_pad_name})
      end
    end

    context "if pad works in a push mode" do
      let :pad_mode, do: :push

      it "should return an error" do
        result = described_module().handle_action(action(), nil, %{}, state())
        expect(result) |> to(match_pattern {{:error, {:cannot_handle_action, _}}, _})
        {{:error, {:cannot_handle_action, details}}, _} = result
        expect(details[:reason]) |> to(match_pattern {:invalid_pad_data, _})
      end
    end

    context "if given pad works in a pull mode" do
      let :pad_mode, do: :pull

      before do
        allow controller_module() |> to(accept :handle_demand, fn _, 0, state -> {:ok, state} end)
      end

      it "should call handle_redemand method of the given module" do
        res = described_module().handle_action(action(), :handle_write_list, %{}, state())
        expect(res |> to(eq {:ok, state()}))
        expect(controller_module() |> to(accepted(:handle_demand, :any, count: 1)))
      end
    end
  end

  describe "handle_actions" do
    let :pad_name, do: :source
    let :pad_direction, do: :source
    let :pad_mode, do: :pull
    let :element_module, do: FakeElementModule
    let :controller_module, do: Element.DemandController
    let :message_a, do: %Message{payload: :a}
    let :message_b, do: %Message{payload: :b}

    let :state,
      do: %{
        __struct__: State,
        message_bus: self(),
        module: element_module(),
        name: :test_name,
        type: :source,
        pads: %{
          data: %{
            demand: 0,
            source: %{
              direction: pad_direction(),
              pid: self(),
              mode: pad_mode()
            }
          }
        }
      }

    before do
      allow controller_module() |> to(accept :handle_demand, fn _, 0, state -> {:ok, state} end)
    end

    context "if :redemand is the last action" do
      let :actions, do: [message: message_a(), message: message_b(), redemand: :source]

      it "should handle all actions" do
        res = described_module().handle_actions(actions(), nil, %{}, state())
        expect(res |> to(eq {:ok, state()}))
        msg_a = [:membrane_message, :test_name, message_a()]
        msg_b = [:membrane_message, :test_name, message_b()]
        assert_received(^msg_a)
        assert_received(^msg_b)
        expect(controller_module() |> to(accepted(:handle_demand, :any, count: 1)))
      end
    end

    context "if :redemand is not the last action" do
      let :actions, do: [redemand: :source, message: message_a(), message: message_b()]

      it "should return an error" do
        res = described_module().handle_actions(actions(), nil, %{}, state())
        expect(res |> to(eq {{:error, :actions_after_redemand}, state()}))
        msg_a = [:membrane_message, :test_name, message_a()]
        msg_b = [:membrane_message, :test_name, message_b()]
        refute_received(^msg_a)
        refute_received(^msg_b)
        expect(controller_module() |> to(accepted(:handle_demand, :any, count: 0)))
      end
    end

    context "if actions don't contain :redemand" do
      let :actions, do: [message: message_a(), message: message_b()]

      it "should handle all actions" do
        res = described_module().handle_actions(actions(), nil, %{}, state())
        expect(res |> to(eq {:ok, state()}))
        msg_a = [:membrane_message, :test_name, message_a()]
        msg_b = [:membrane_message, :test_name, message_b()]
        assert_received(^msg_a)
        assert_received(^msg_b)
      end
    end
  end
end<|MERGE_RESOLUTION|>--- conflicted
+++ resolved
@@ -18,13 +18,8 @@
             source: %{
               direction: :source,
               pid: self(),
-<<<<<<< HEAD
               other_ref: other_ref(),
-              options: [],
-=======
-              other_name: other_name(),
               other_demand_in: :bytes,
->>>>>>> 037ec0c9
               eos: false,
               mode: :push
             }
@@ -216,13 +211,8 @@
             source: %{
               direction: :source,
               pid: self(),
-<<<<<<< HEAD
               other_ref: other_ref(),
-              options: [],
-=======
-              other_name: other_name(),
               other_demand_in: :bytes,
->>>>>>> 037ec0c9
               eos: false,
               mode: :push
             }
