--- conflicted
+++ resolved
@@ -195,21 +195,10 @@
 
   @spec generate_eos_if_not_received(Pad.ref_t(), State.t()) :: State.stateful_try_t()
   defp generate_eos_if_not_received(pad_ref, state) do
-<<<<<<< HEAD
-    if not PadModel.get_data!(pad_ref, :end_of_stream, state) do
+    if PadModel.get_data!(pad_ref, :end_of_stream, state) do
+      {:ok, state}
+    else
       EventController.exec_handle_event(pad_ref, %Event.EndOfStream{}, state)
-    else
-      {:ok, state}
-=======
-    if PadModel.get_data!(pad_ref, :eos, state) do
-      {:ok, state}
-    else
-      EventController.handle_event(
-        pad_ref,
-        %{Event.eos() | payload: :auto_eos, mode: :async},
-        state
-      )
->>>>>>> 193116c8
     end
   end
 
