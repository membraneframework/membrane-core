defmodule Membrane.Core.Parent.ChildLifeController do
  @moduledoc false
  use Bunch

  alias __MODULE__.{StartupHandler, LinkHandler, CrashGroupHandler}
  alias Membrane.ParentSpec
  alias Membrane.Core.Parent

  alias Membrane.Core.Parent.{
    ChildEntryParser,
    ClockHandler,
    LifecycleController,
    Link,
    ChildLifeController,
    CrashGroup
  }

  alias Membrane.Core.PlaybackHandler

  require Membrane.Logger
  require Membrane.Bin
  require Membrane.Element

  @spec handle_spec(ParentSpec.t(), Parent.state_t()) ::
          {{:ok, [Membrane.Child.name_t()]}, Parent.state_t()} | no_return
  def handle_spec(%ParentSpec{} = spec, state) do
    Membrane.Logger.debug("""
    Initializing spec
    children: #{inspect(spec.children)}
    links: #{inspect(spec.links)}
    """)

    children = ChildEntryParser.from_spec(spec.children)
    :ok = StartupHandler.check_if_children_names_unique(children, state)
    syncs = StartupHandler.setup_syncs(children, spec.stream_sync)

    children =
      StartupHandler.start_children(
        children,
        state.synchronization.clock_proxy,
        syncs,
        state.children_log_metadata
      )

    # monitoring children
    :ok = children |> Enum.each(&Process.monitor(&1.pid))

    :ok = StartupHandler.maybe_activate_syncs(syncs, state)
    {:ok, state} = StartupHandler.add_children(children, state)
    children_names = children |> Enum.map(& &1.name)

    # adding crash group to state
    {:ok, state} =
      if spec.crash_group do
        children_pids = children |> Enum.map(& &1.pid)
        CrashGroupHandler.add_crash_group(spec.crash_group, children_pids, state)
      else
        {:ok, state}
      end

    state = ClockHandler.choose_clock(children, spec.clock_provider, state)
    {:ok, links} = Link.from_spec(spec.links)
    links = LinkHandler.resolve_links(links, state)
    {:ok, state} = LinkHandler.link_children(links, state)
    {:ok, state} = StartupHandler.exec_handle_spec_started(children_names, state)
    state = StartupHandler.init_playback_state(children_names, state)
    {{:ok, children_names}, state}
  end

  @spec handle_forward([{Membrane.Child.name_t(), any}], Parent.state_t()) ::
          {:ok | {:error, any}, Parent.state_t()}
  def handle_forward(children_messages, state) do
    result = Bunch.Enum.try_each(children_messages, &do_handle_forward(&1, state))
    {result, state}
  end

  defp do_handle_forward({child_name, message}, state) do
    with {:ok, %{pid: pid}} <- state |> Parent.ChildrenModel.get_child_data(child_name) do
      send(pid, message)
      :ok
    else
      {:error, reason} ->
        {:error, {:cannot_forward_message, [element: child_name, message: message], reason}}
    end
  end

  @spec handle_remove_child(Membrane.Child.name_t() | [Membrane.Child.name_t()], Parent.state_t()) ::
          {:ok | {:error, any}, Parent.state_t()}
  def handle_remove_child(names, state) do
    names = names |> Bunch.listify()

    {:ok, state} =
      if state.synchronization.clock_provider.provider in names do
        ClockHandler.reset_clock(state)
      else
        {:ok, state}
      end

    with {:ok, data} <- Bunch.Enum.try_map(names, &Parent.ChildrenModel.get_child_data(state, &1)) do
      {already_removing, data} = Enum.split_with(data, & &1.terminating?)

      if already_removing != [] do
        Membrane.Logger.warn("""
        Trying to remove children that are already being removed: #{
          Enum.map_join(already_removing, ", ", &inspect(&1.name))
        }. This may lead to 'unknown child' errors.
        """)
      end

      data |> Enum.each(&PlaybackHandler.request_playback_state_change(&1.pid, :terminating))

      {:ok, state} =
        Parent.ChildrenModel.update_children(state, names, &%{&1 | terminating?: true})

      {:ok, state}
    else
      error -> {error, state}
    end
  end

  @spec child_playback_changed(pid, Membrane.PlaybackState.t(), Parent.state_t()) ::
          {:ok | {:error, any}, Parent.state_t()}
  def child_playback_changed(pid, child_pb_state, state) do
    {:ok, child} = child_by_pid(pid, state)
    %{playback: playback} = state

    cond do
      playback.pending_state == nil and playback.state == child_pb_state ->
        state = put_in(state, [:children, child, :playback_synced?], true)
        {:ok, state}

      playback.pending_state == child_pb_state ->
        state = put_in(state, [:children, child, :playback_synced?], true)
        LifecycleController.maybe_finish_playback_transition(state)

      true ->
        {:ok, state}
    end
  end

<<<<<<< HEAD
  @spec maybe_handle_child_death(pid, atom, atom | Parent.state_t()) ::
          {{:error, any} | {:ok, :child | :not_child}, Parent.state_t()}
  def maybe_handle_child_death(pid, :normal, state) do
=======
  @doc """
  Handles death of a child:
  - removes it from state
  - if in playback transition, checks if it can be finished (in case the dead child
    was the last one we were waiting for to change the playback state)

  If a pid turns out not to be a pid of any child, it is a NOOP.
  """
  @spec maybe_handle_child_death(child_pid :: pid(), reason :: atom(), state :: Parent.state_t()) ::
          {{:ok, :child | :not_child}, Parent.state_t()}
  def maybe_handle_child_death(pid, reason, state) do
>>>>>>> 169e9891
    withl find: {:ok, child_name} <- child_by_pid(pid, state),
          handle: state = Bunch.Access.delete_in(state, [:children, child_name]),
          handle: state = remove_child_links(child_name, state),
          handle: {:ok, state} <- LifecycleController.maybe_finish_playback_transition(state) do
      {{:ok, :child}, state}
    else
      find: :error -> {{:ok, :not_child}, state}
      handle: error -> error
    end
  end

  def maybe_handle_child_death(pid, {:shutdown, :group_kill}, state) do
    withl find: {:ok, _child_name} <- child_by_pid(pid, state),
          find: {:ok, group} <- group_by_member_pid(pid, state) do
      state =
        state
        |> CrashGroupHandler.remove_member_of_crash_group(group.name, pid)
        |> CrashGroupHandler.remove_crash_group_if_empty(group.name)

      {{:ok, :child}, state}
    else
      find: :error -> {{:ok, :not_child}, state}
    end
  end

  def maybe_handle_child_death(pid, _reason, state) do
    withl find: {:ok, group} <- group_by_member_pid(pid, state),
          group_kill: {:ok, state} <- crash_all_group_members(group, state) do
      state =
        state
        |> CrashGroupHandler.remove_member_of_crash_group(group.name, pid)
        |> CrashGroupHandler.remove_crash_group_if_empty(group.name)

      {{:ok, :child}, state}
    else
      find: :error ->
        Membrane.Logger.debug("""
        Pipeline child crashed but was not member of any crash group.
        Terminating.
        """)

        kill_whole_pipeline()

      group_kill: _error ->
        Membrane.Logger.debug("""
        Error while killing the group.
        """)

        {:error, :can_not_kill_all_group_members}
    end
  end

  # called when process was a member of a crash group
  @spec crash_all_group_members(CrashGroup.t(), Parent.state_t()) :: {:ok, Parent.state_t()}
  defp crash_all_group_members(crash_group, state) do
    %CrashGroup{name: group_name, mode: :temporary, members: members_pids} = crash_group

    links_to_unlink =
      state.links
      |> Enum.filter(fn %Link{from: from, to: to} ->
        from.pid in members_pids or to.pid in members_pids
      end)

    with {:ok, state} <- ChildLifeController.LinkHandler.unlink_children(links_to_unlink, state),
         :ok <-
           members_pids
           |> Enum.each(&if Process.alive?(&1), do: GenServer.stop(&1, {:shutdown, :group_kill})) do
      {:ok, state}
    end
  end

  # called when a dead child was not a member of any crash group
  defp kill_whole_pipeline() do
    Membrane.Logger.debug("""
    A child crashed but was not a member of any crash group.
    Terminating.
    """)

    GenServer.stop(self(), :kill)
  end

  defp remove_child_links(child_name, state) do
    Map.update!(
      state,
      :links,
      &(&1
        |> Enum.reject(fn %Link{from: from, to: to} ->
          %Link.Endpoint{child: from_name} = from
          %Link.Endpoint{child: to_name} = to

          from_name == child_name or to_name == child_name
        end))
    )
  end

  @spec group_by_member_pid(pid(), Parent.state_t()) :: {:ok, CrashGroup.t()} | :error
  defp group_by_member_pid(member_pid, state) do
    crash_group =
      state.crash_groups
      |> Map.values()
      |> Enum.find(fn %CrashGroup{members: members_pids} ->
        member_pid in members_pids
      end)

    case crash_group do
      %CrashGroup{} -> {:ok, crash_group}
      nil -> :error
    end
  end

  defp child_by_pid(pid, state) do
    case Enum.find(state.children, fn {_name, entry} -> entry.pid == pid end) do
      {child_name, _child_data} -> {:ok, child_name}
      nil -> :error
    end
  end
end<|MERGE_RESOLUTION|>--- conflicted
+++ resolved
@@ -138,11 +138,6 @@
     end
   end
 
-<<<<<<< HEAD
-  @spec maybe_handle_child_death(pid, atom, atom | Parent.state_t()) ::
-          {{:error, any} | {:ok, :child | :not_child}, Parent.state_t()}
-  def maybe_handle_child_death(pid, :normal, state) do
-=======
   @doc """
   Handles death of a child:
   - removes it from state
@@ -153,8 +148,7 @@
   """
   @spec maybe_handle_child_death(child_pid :: pid(), reason :: atom(), state :: Parent.state_t()) ::
           {{:ok, :child | :not_child}, Parent.state_t()}
-  def maybe_handle_child_death(pid, reason, state) do
->>>>>>> 169e9891
+  def maybe_handle_child_death(pid, :normal, state) do
     withl find: {:ok, child_name} <- child_by_pid(pid, state),
           handle: state = Bunch.Access.delete_in(state, [:children, child_name]),
           handle: state = remove_child_links(child_name, state),
