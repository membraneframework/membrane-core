defmodule Membrane.Core.Parent.ChildLifeController.CrashGroupHandler do
  @moduledoc """
  A module responsible for managing crash groups inside the state of pipeline.
  """

  alias Membrane.ParentSpec
  alias Membrane.Core.Pipeline
  alias Membrane.Core.Parent.CrashGroup

  @spec add_crash_group(
          ParentSpec.crash_group_spec_t(),
          [Membrane.Child.name_t()],
          [pid()],
          Pipeline.State.t()
        ) ::
          {:ok, Pipeline.State.t()}
  def add_crash_group(group_spec, children_names, children_pids, state) do
    {group_name, mode} = group_spec

    crash_group = %CrashGroup{
      name: group_name,
      mode: mode,
      members: children_names,
      alive_members: children_pids
    }

    state = %{
      state
      | crash_groups:
          Map.update(
            state.crash_groups,
            group_name,
            crash_group,
<<<<<<< HEAD
            fn %CrashGroup{members: current_children_pids} = existing_group ->
              %{existing_group | members: current_children_pids ++ children_pids}
=======
            fn %CrashGroup{members: current_children_names, alive_members: current_alive_members} = existing_group ->
              %{existing_group | members: current_children_names ++ children_names, alive_members: current_alive_members ++ children_pids}
>>>>>>> de21c426
            end
          )
    }

    {:ok, state}
  end

  @spec remove_crash_group_if_empty(Pipeline.State.t(), CrashGroup.name_t()) ::
          {:removed | :not_removed, Pipeline.State.t()}
  def remove_crash_group_if_empty(state, group_name) do
    %CrashGroup{alive_members: alive_members} = state.crash_groups[group_name]

    if alive_members == [] do
      state = Bunch.Access.delete_in(state, [:crash_groups, group_name])

      {:removed, state}
    else
      {:not_removed, state}
    end
  end

  @spec remove_member_of_crash_group(Pipeline.State.t(), CrashGroup.name_t(), pid()) ::
          Pipeline.State.t()
  def remove_member_of_crash_group(state, group_name, pid) do
    if group_name in Map.keys(state.crash_groups) do
      Bunch.Access.update_in(
        state,
        [:crash_groups, group_name, :alive_members],
        &List.delete(&1, pid)
      )
      |> Bunch.Access.update_in([:crash_groups, group_name, :dead_members], &[pid | &1])
    else
      state
    end
  end

  @spec get_group_by_member_pid(pid(), Parent.state_t()) :: {:ok, CrashGroup.t()} | :error
  def get_group_by_member_pid(member_pid, state) do
    crash_group =
      state.crash_groups
      |> Map.values()
      |> Enum.find(fn %CrashGroup{alive_members: alive_members_pids} ->
        member_pid in alive_members_pids
      end)

    case crash_group do
      %CrashGroup{} -> {:ok, crash_group}
      nil -> {:error, :not_member}
    end
  end

  @spec set_triggered(Pipeline.State.t(), CrashGroup.name_t(), boolean()) :: Pipeline.State.t()
  def set_triggered(state, group_name, value \\ true) do
    if group_name in Map.keys(state.crash_groups) do
      Bunch.Access.put_in(
        state,
        [:crash_groups, group_name, :triggered?],
        value
      )
    else
      state
    end
  end
end<|MERGE_RESOLUTION|>--- conflicted
+++ resolved
@@ -31,13 +31,8 @@
             state.crash_groups,
             group_name,
             crash_group,
-<<<<<<< HEAD
-            fn %CrashGroup{members: current_children_pids} = existing_group ->
-              %{existing_group | members: current_children_pids ++ children_pids}
-=======
             fn %CrashGroup{members: current_children_names, alive_members: current_alive_members} = existing_group ->
               %{existing_group | members: current_children_names ++ children_names, alive_members: current_alive_members ++ children_pids}
->>>>>>> de21c426
             end
           )
     }
