defmodule Membrane.Element.Manager.Filter do
  @moduledoc """
  Base module to be used by all elements that are filters, in other words,
  elements that process the buffers going through them. Some examples might be:
  an MP3 decoder, a video resizer.

  ## Callbacks

  As for all base elements in the Membrane Framework, lifecycle of sinks is
  defined by set of callbacks. All of them have names with the `handle_` prefix.
  They are used to define reaction to certain events that happen during runtime,
  and indicate what actions frawork should undertake as a result, besides
  executing element-specific code.

  Sinks have a callback that will be core to their operations in all sane cases:
  `handle_process/3` which gets called when data is available and should be
  processed. Usually then filter returns `:buffer` action which causes to send
  buffers to the subsequent elements.

  ## Actions

  All callbacks have to return a value.

  If they were successful they return `{:ok, actions, new_state}` tuple,
  where `actions` is a list of actions to be undertaken by the framework after
  the callback has finished its execution.

  They are combination of actions that can be returned by sources and sinks,
  and each action may be one of the following:

  * `{:buffer, {pad_name, buffer}}` - it will cause sending given buffer
    from pad of given name to its peer. Pad must be a source pad.
  * `{:caps, {pad_name, caps}}` - it will cause sending new caps for pad of
    given name.
  * `{:demand, pad_name}` - it will cause sending request for more buffers to
    the pad of given name.
  * `{:event, {pad_name, event}}` - it will cause sending given event
    from pad of given name to its peer. Pad may be either source or sink pad.
  * `{:message, message}` - it will cause sending given message to the element's
    message bus (usually a pipeline) if any is defined,

  ## Demand

  Please note however, that if it has source pads in the pull mode, which are
  triggered by demand coming from sinks, the `handle_process/3` callback
  should not return more than one buffer per one `handle_demand/2` call.
  In such case, if upstream Element.Manager has sent more data than for one buffer,
  the remaining preprocessed data, or postprocessed buffers made out of it
  (whatever is more appropriate in case of the particular element) should
  remain cached in the element's state and released upon next `handle_demand/2`.

  The real-life scenario might be parsing a MP3 file read from the
  hard drive. File source for each demand will output one buffer which will
  contain e.g. 16kB of data. It will be sent to the parser which splits it
  into MP3 frames. Each 16kB chunk will contain many frames, but parser should
  output only one and keep rest in cache. When next demand request arrives,
  parser should release frame in cache and do not trigger reading more data
  from the file. Only when cache is empty it should ask file reader for more
  data. In such way we do not generate excessive throughput.

  ## Example

  The simplest possible filter Element.Manager working in the pull mode may look like
  the following. It gets buffers from upstream (we assume buffers' payload
  are strings), splits them into individual letters and send these individual
  letters as buffers:

      defmodule Membrane.Element.Manager.Sample.Filter do
        use Membrane.Element.Manager.Base.Filter

        def_known_source_pads %{
          :source => {:always, :pull, :any}
        }

        def_known_sink_pads %{
          :sink => {:always, :pull, :any}
        }

        # Private API

        @doc false
        def handle_init(_options) do
          # Initialize state with cache based on erlang's :queue
          {:ok, %{
            cache: :queue.new()
          }}
        end

        @doc false
        def handle_demand(_pad, %{cache: cache} = state) do
          case :queue.out(cache) do
            {:empty, _cache} ->
              # Request more data if the cache is empty
              # FIXME potential race condition - we forward demand and new
              # demand comes faster than we process and process returns twice
              {:ok, [
                {:demand, :sink}
              ], state}

            {{:value, item}, new_cache} ->
              # Send cached item if the cache is not empty
              {:ok, [
                {:buffer, {:source, item}}
              ], %{state | cache: new_cache}}
          end
        end

        @doc false
        def handle_process(_pad, %Membrane.Buffer{payload: payload}, %{cache: cache} = state) do
          # Process one buffer from upstream, split it into individual letters
          # that will be later sent upon each demand request.
          new_cache =
            payload
            |> String.split
            |> Enum.reduce(cache, fn(item, acc) ->
              :queue.in(acc, item)
            end)

          # Because it is impossible that process happens without prior demand
          # we should send at least one item.
          # FIXME potential race condition
          {{:value, item}, new_cache} = :queue.out(new_cache)

          {:ok, [
            {:buffer, {:source, item}}
          ], %{state | cache: new_cache}}
        end
      end

  ## See also

  * `Membrane.Element.Manager.Base.Mixin.CommonBehaviour` - for more callbacks.
  """

  use Membrane.Element.Manager.Log
  use Membrane.Element.Manager.Common
  import Membrane.Element.Pad, only: [is_pad_name: 1]
  alias Membrane.Element.Manager.{ActionExec, State, Common}
  alias Membrane.PullBuffer
  use Membrane.Helper

  # Private API

  def handle_action({:buffer, {pad_name, buffers}}, cb, _params, state)
<<<<<<< HEAD
  when is_pad_name(pad_name) do
    ActionExec.send_buffer pad_name, buffers, cb, state
  end

  def handle_action({:caps, {pad_name, caps}}, _cb, _params, state)
  when is_pad_name(pad_name) do
    ActionExec.send_caps(pad_name, caps, state)
=======
      when is_pad_name(pad_name) do
    Action.send_buffer(pad_name, buffers, cb, state)
  end

  def handle_action({:caps, {pad_name, caps}}, _cb, _params, state)
      when is_pad_name(pad_name) do
    Action.send_caps(pad_name, caps, state)
>>>>>>> 3975c672
  end

  def handle_action({:forward, data}, cb, params, state)
      when cb in [:handle_caps, :handle_event] do
    {action, dir} =
      case {cb, params} do
        {:handle_buffer, _} -> {:buffer, :source}
        {:handle_caps, _} -> {:caps, :source}
        {:handle_event, %{direction: :sink}} -> {:event, :source}
        {:handle_event, %{direction: :source}} -> {:event, :sink}
      end

    pads = state |> State.get_pads_data(dir) |> Map.keys()

    pads
    |> Helper.Enum.reduce_with(state, fn pad, st ->
      handle_action({action, {pad, data}}, cb, params, st)
    end)
  end

  def handle_action({:demand, pad_name}, :handle_demand, params, state)
      when is_pad_name(pad_name) do
    handle_action({:demand, {pad_name, 1}}, :handle_demand, params, state)
  end

  def handle_action(
        {:demand, {pad_name, size}},
        :handle_demand,
        %{source: src_name} = params,
        state
      )
      when is_pad_name(pad_name) and is_integer(size) do
    handle_action({:demand, {pad_name, {:source, src_name}, size}}, :handle_demand, params, state)
  end

  def handle_action({:demand, {pad_name, {:source, src_name}, size}}, cb, _params, state)
<<<<<<< HEAD
  when is_pad_name(pad_name) and is_pad_name(src_name) and is_integer(size) and size > 0 do
    ActionExec.handle_demand(pad_name, {:source, src_name}, :normal, size, cb, state)
  end

  def handle_action({:demand, {pad_name, :self, size}}, cb, _params, state)
  when is_pad_name(pad_name) and is_integer(size) and size > 0 do
    ActionExec.handle_demand(pad_name, :self, :normal, size, cb, state)
=======
      when is_pad_name(pad_name) and is_pad_name(src_name) and is_integer(size) and size > 0 do
    Action.handle_demand(pad_name, {:source, src_name}, :normal, size, cb, state)
  end

  def handle_action({:demand, {pad_name, :self, size}}, cb, _params, state)
      when is_pad_name(pad_name) and is_integer(size) and size > 0 do
    Action.handle_demand(pad_name, :self, :normal, size, cb, state)
>>>>>>> 3975c672
  end

  def handle_action({:demand, {pad_name, _src_name, 0}}, cb, _params, state)
      when is_pad_name(pad_name) do
    debug(
      """
      Ignoring demand of size of 0 requested by callback #{inspect(cb)}
      on pad #{inspect(pad_name)}.
      """,
      state
    )

    {:ok, state}
  end

  def handle_action({:demand, {pad_name, _src_name, size}}, cb, _params, state)
      when is_pad_name(pad_name) and is_integer(size) and size < 0 do
    warn_error(
      """
      Callback #{inspect(cb)} requested demand of invalid size of #{size}
      on pad #{inspect(pad_name)}. Demands' sizes should be positive (0-sized
      demands are ignored).
      """,
      :negative_demand,
      state
    )
  end

  def handle_action({:redemand, src_name}, cb, _params, state)
<<<<<<< HEAD
  when is_pad_name(src_name) and cb not in [:handle_demand, :handle_process] do
    ActionExec.handle_redemand(src_name, state)
  end

  defdelegate handle_action(action, callback, params, state), to: Common, as: :handle_invalid_action
=======
      when is_pad_name(src_name) and cb not in [:handle_demand, :handle_process] do
    Action.handle_redemand(src_name, state)
  end

  def handle_action(action, callback, params, state) do
    available_actions =
      [
        "{:buffer, {pad_name, buffers}}",
        "{:caps, {pad_name, caps}}",
        ["{:demand, pad_name}", "{:demand, {pad_name, size}}"]
        |> provided(that: callback == :handle_demand),
        "{:demand, {pad_name, :self, size}",
        "{:demand, {pad_name, {:source, src_name}, size}",
        "{:redemand, source_name}"
        |> provided(that: callback not in [:handle_demand, :handle_process]),
        "{:forward, pads}"
        |> provided(that: callback in [:handle_caps, :handle_event])
      ] ++ Common.available_actions()

    handle_invalid_action(action, callback, params, available_actions, __MODULE__, state)
  end
>>>>>>> 3975c672

  defdelegate handle_demand(pad_name, size, state), to: Common

  def handle_redemand(src_name, state) do
    handle_demand(src_name, 0, state)
  end

  def handle_self_demand(pad_name, source, :normal, buf_cnt, state) do
    {:ok, state} = state |> update_sink_self_demand(pad_name, source, &{:ok, &1 + buf_cnt})

    handle_process_pull(pad_name, source, buf_cnt, state)
    |> or_warn_error("""
    Demand of size #{inspect(buf_cnt)} on sink pad #{inspect(pad_name)}
    was raised, and handle_process was called, but an error happened.
    """)
  end

  def handle_buffer(:push, pad_name, buffers, state) do
    handle_process_push(pad_name, buffers, state)
  end

  def handle_buffer(:pull, pad_name, buffers, state) do
    {{:ok, was_empty?}, state} =
      state
      |> State.get_update_pad_data(:sink, pad_name, :buffer, fn pb ->
        was_empty = pb |> PullBuffer.empty?()

        with {:ok, pb} <- pb |> PullBuffer.store(buffers) do
          {{:ok, was_empty}, pb}
        end
      end)

    if was_empty? do
      with {:ok, state} <- check_and_handle_process(pad_name, state),
           {:ok, state} <- check_and_handle_demands(state),
           do: {:ok, state}
    else
      {:ok, state}
    end
  end

  def handle_process_push(pad_name, buffers, state) do
    context = %Context.Process{caps: state |> State.get_pad_data!(:sink, pad_name, :caps)}

    exec_and_handle_callback(:handle_process, [pad_name, buffers, context], state)
    |> or_warn_error("Error while handling process")
  end

  def handle_process_pull(pad_name, source, buf_cnt, state) do
    with {{:ok, out}, state} <-
           state
           |> State.get_update_pad_data(
             :sink,
             pad_name,
             :buffer,
             &(&1 |> PullBuffer.take(buf_cnt))
           ),
         {:out, {_, data}} <-
           (if out == {:empty, []} do
              {:empty_pb, state}
            else
              {:out, out}
            end),
         {:ok, state} <-
           data
           |> Helper.Enum.reduce_with(state, fn v, st ->
             handle_pullbuffer_output(pad_name, source, v, st)
           end) do
      :ok = send_dumb_demand_if_demand_positive_and_pullbuffer_nonempty(pad_name, source, state)
      {:ok, state}
    else
      {:empty_pb, state} -> {:ok, state}
      {:error, reason} -> warn_error("Error while handling process", reason, state)
    end
  end

  defp handle_pullbuffer_output(pad_name, source, {:buffers, buffers, buf_cnt}, state) do
    {:ok, state} = state |> update_sink_self_demand(pad_name, source, &{:ok, &1 - buf_cnt})

    context = %Context.Process{
      caps: state |> State.get_pad_data!(:sink, pad_name, :caps),
      source: source,
      source_caps: state |> State.get_pad_data!(:sink, pad_name, :caps)
    }

    exec_and_handle_callback(:handle_process, [pad_name, buffers, context], state)
  end

  defp handle_pullbuffer_output(pad_name, _src_name, v, state),
    do: Common.handle_pullbuffer_output(pad_name, v, state)

  defp send_dumb_demand_if_demand_positive_and_pullbuffer_nonempty(_pad_name, :self, _state),
    do: :ok

  defp send_dumb_demand_if_demand_positive_and_pullbuffer_nonempty(
         pad_name,
         {:source, src_name},
         state
       ) do
    if state
       |> State.get_pad_data!(:sink, pad_name, :buffer)
       |> PullBuffer.empty?()
       |> Kernel.!() && state |> State.get_pad_data!(:source, src_name, :demand) > 0 do
      debug(
        """
        handle_process did not produce expected amount of buffers, despite
        PullBuffer being not empty. Trying executing handle_demand again.
        """,
        state
      )

      send(self(), {:membrane_demand, [0, src_name]})
    end

    :ok
  end

  defdelegate handle_caps(mode, pad_name, caps, state), to: Common

  def handle_pad_added(name, direction, state) do
    context = %Context.PadAdded{
      direction: direction
    }

    Common.handle_pad_added([name, context], state)
  end

  defp check_and_handle_process(pad_name, state) do
    demand = state |> State.get_pad_data!(:sink, pad_name, :self_demand)

    if demand > 0 do
      handle_process_pull(pad_name, nil, demand, state)
    else
      {:ok, state}
    end
  end

  defp check_and_handle_demands(state) do
    state
    |> State.get_pads_data(:source)
    |> Helper.Enum.reduce_with(state, fn {name, _data}, st ->
      handle_demand(name, 0, st)
    end)
    |> or_warn_error("""
    Membrane tried to execute handle_demand and then handle_process
    for each unsupplied demand, but an error happened.
    """)
  end

  defp update_sink_self_demand(state, pad_name, :self, f),
    do: state |> State.update_pad_data(:sink, pad_name, :self_demand, f)

  defp update_sink_self_demand(state, _pad_name, _src, _f), do: {:ok, state}
end<|MERGE_RESOLUTION|>--- conflicted
+++ resolved
@@ -142,7 +142,6 @@
   # Private API
 
   def handle_action({:buffer, {pad_name, buffers}}, cb, _params, state)
-<<<<<<< HEAD
   when is_pad_name(pad_name) do
     ActionExec.send_buffer pad_name, buffers, cb, state
   end
@@ -150,15 +149,6 @@
   def handle_action({:caps, {pad_name, caps}}, _cb, _params, state)
   when is_pad_name(pad_name) do
     ActionExec.send_caps(pad_name, caps, state)
-=======
-      when is_pad_name(pad_name) do
-    Action.send_buffer(pad_name, buffers, cb, state)
-  end
-
-  def handle_action({:caps, {pad_name, caps}}, _cb, _params, state)
-      when is_pad_name(pad_name) do
-    Action.send_caps(pad_name, caps, state)
->>>>>>> 3975c672
   end
 
   def handle_action({:forward, data}, cb, params, state)
@@ -195,7 +185,6 @@
   end
 
   def handle_action({:demand, {pad_name, {:source, src_name}, size}}, cb, _params, state)
-<<<<<<< HEAD
   when is_pad_name(pad_name) and is_pad_name(src_name) and is_integer(size) and size > 0 do
     ActionExec.handle_demand(pad_name, {:source, src_name}, :normal, size, cb, state)
   end
@@ -203,15 +192,6 @@
   def handle_action({:demand, {pad_name, :self, size}}, cb, _params, state)
   when is_pad_name(pad_name) and is_integer(size) and size > 0 do
     ActionExec.handle_demand(pad_name, :self, :normal, size, cb, state)
-=======
-      when is_pad_name(pad_name) and is_pad_name(src_name) and is_integer(size) and size > 0 do
-    Action.handle_demand(pad_name, {:source, src_name}, :normal, size, cb, state)
-  end
-
-  def handle_action({:demand, {pad_name, :self, size}}, cb, _params, state)
-      when is_pad_name(pad_name) and is_integer(size) and size > 0 do
-    Action.handle_demand(pad_name, :self, :normal, size, cb, state)
->>>>>>> 3975c672
   end
 
   def handle_action({:demand, {pad_name, _src_name, 0}}, cb, _params, state)
@@ -241,35 +221,11 @@
   end
 
   def handle_action({:redemand, src_name}, cb, _params, state)
-<<<<<<< HEAD
   when is_pad_name(src_name) and cb not in [:handle_demand, :handle_process] do
     ActionExec.handle_redemand(src_name, state)
   end
 
   defdelegate handle_action(action, callback, params, state), to: Common, as: :handle_invalid_action
-=======
-      when is_pad_name(src_name) and cb not in [:handle_demand, :handle_process] do
-    Action.handle_redemand(src_name, state)
-  end
-
-  def handle_action(action, callback, params, state) do
-    available_actions =
-      [
-        "{:buffer, {pad_name, buffers}}",
-        "{:caps, {pad_name, caps}}",
-        ["{:demand, pad_name}", "{:demand, {pad_name, size}}"]
-        |> provided(that: callback == :handle_demand),
-        "{:demand, {pad_name, :self, size}",
-        "{:demand, {pad_name, {:source, src_name}, size}",
-        "{:redemand, source_name}"
-        |> provided(that: callback not in [:handle_demand, :handle_process]),
-        "{:forward, pads}"
-        |> provided(that: callback in [:handle_caps, :handle_event])
-      ] ++ Common.available_actions()
-
-    handle_invalid_action(action, callback, params, available_actions, __MODULE__, state)
-  end
->>>>>>> 3975c672
 
   defdelegate handle_demand(pad_name, size, state), to: Common
 
