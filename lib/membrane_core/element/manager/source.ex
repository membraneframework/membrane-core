defmodule Membrane.Element.Manager.Source do
  @moduledoc """
  Base module to be used by all elements that are sources, in other words,
  elements that produce the buffers. Some examples might be: a file reader,
  a sound card input.

  ## Callbacks

  As for all base elements in the Membrane Framework, lifecycle of sinks is
  defined by set of callbacks. All of them have names with the `handle_` prefix.
  They are used to define reaction to certain events that happen during runtime,
  and indicate what actions frawork should undertake as a result, besides
  executing element-specific code.

  ## Actions

  All callbacks have to return a value.

  If they were successful they return `{:ok, actions, new_state}` tuple,
  where `actions` is a list of actions to be undertaken by the framework after
  the callback has finished its execution.

  Each action may be one of the following:

  * `{:buffer, {pad_name, buffer}}` - it will cause sending given buffer
    from pad of given name to its peer.
  * `{:caps, {pad_name, caps}}` - it will cause sending new caps for pad of
    given name.
  * `{:event, {pad_name, event}}` - it will cause sending given event
    from pad of given name to its peer.
  * `{:message, message}` - it will cause sending given message to the element's
    message bus (usually a pipeline) if any is defined,

  ## Demand

  If Element.Manager has source pads in the pull mode, the demand will be triggered
  by sinks. The `handle_demand/2` callback will be then invoked but
  should not return more than one buffer per one `handle_demand/2` call.
  In such case, if Element.Manager is holding more data than for one buffer,
  the remaining data should remain cached in the element's state and released
  upon next `handle_demand/2`.

  If Element.Manager has source pads in the push mode, it is allowed to generate
  buffers at any time.

  ## Example

  The simplest possible source Element.Manager that has pad working in the pull mode,
  looks like the following:

      defmodule Membrane.Element.Manager.Sample.Source do
        use Membrane.Element.Manager.Base.Source

        def_known_source_pads %{
          :source => {:always, :pull, :any}
        }

        # Private API

        @doc false
        def handle_demand(_pad, state) do
          # Produce one buffer in response to demand
          {:ok, [
            {:buffer, {:source, %Membrane.Buffer{payload: "test"}}}
          ], state}
        end
      end

  ## See also

  * `Membrane.Element.Manager.Base.Mixin.CommonBehaviour` - for more callbacks.
  """

  use Membrane.Element.Manager.Log
  alias Membrane.Element.Manager.{ActionExec, Common, State}
  import Membrane.Element.Pad, only: [is_pad_name: 1]
  alias Membrane.Element.Context
  use Membrane.Element.Manager.Common

  # Private API

  def handle_action({:buffer, {pad_name, buffer}}, cb, _params, state)
<<<<<<< HEAD
  when is_pad_name(pad_name) do
    ActionExec.send_buffer(pad_name, buffer, cb, state)
  end

  def handle_action({:caps, {pad_name, caps}}, _cb, _params, state)
  when is_pad_name(pad_name) do
    ActionExec.send_caps(pad_name, caps, state)
  end

  def handle_action({:redemand, src_name}, cb, _params, state)
  when is_pad_name(src_name) and cb != :handle_demand do
    ActionExec.handle_redemand(src_name, state)
  end

  defdelegate handle_action(action, callback, params, state), to: Common, as: :handle_invalid_action
=======
      when is_pad_name(pad_name) do
    Action.send_buffer(pad_name, buffer, cb, state)
  end

  def handle_action({:caps, {pad_name, caps}}, _cb, _params, state)
      when is_pad_name(pad_name) do
    Action.send_caps(pad_name, caps, state)
  end

  def handle_action({:redemand, src_name}, cb, _params, state)
      when is_pad_name(src_name) and cb != :handle_demand do
    Action.handle_redemand(src_name, state)
  end

  def handle_action(action, callback, params, state) do
    available_actions =
      [
        "{:buffer, {pad_name, buffers}}",
        "{:caps, {pad_name, caps}}",
        "{:redemand, source_name}"
        |> provided(that: callback != :handle_demand)
      ] ++ Common.available_actions()

    handle_invalid_action(action, callback, params, available_actions, __MODULE__, state)
  end
>>>>>>> 3975c672

  def handle_redemand(src_name, state) do
    handle_demand(src_name, 0, state)
  end

  defdelegate handle_demand(pad_name, size, state), to: Common

  def handle_pad_added(name, :sink, state), do: Common.handle_pad_added([name], state)
end<|MERGE_RESOLUTION|>--- conflicted
+++ resolved
@@ -80,7 +80,6 @@
   # Private API
 
   def handle_action({:buffer, {pad_name, buffer}}, cb, _params, state)
-<<<<<<< HEAD
   when is_pad_name(pad_name) do
     ActionExec.send_buffer(pad_name, buffer, cb, state)
   end
@@ -96,33 +95,6 @@
   end
 
   defdelegate handle_action(action, callback, params, state), to: Common, as: :handle_invalid_action
-=======
-      when is_pad_name(pad_name) do
-    Action.send_buffer(pad_name, buffer, cb, state)
-  end
-
-  def handle_action({:caps, {pad_name, caps}}, _cb, _params, state)
-      when is_pad_name(pad_name) do
-    Action.send_caps(pad_name, caps, state)
-  end
-
-  def handle_action({:redemand, src_name}, cb, _params, state)
-      when is_pad_name(src_name) and cb != :handle_demand do
-    Action.handle_redemand(src_name, state)
-  end
-
-  def handle_action(action, callback, params, state) do
-    available_actions =
-      [
-        "{:buffer, {pad_name, buffers}}",
-        "{:caps, {pad_name, caps}}",
-        "{:redemand, source_name}"
-        |> provided(that: callback != :handle_demand)
-      ] ++ Common.available_actions()
-
-    handle_invalid_action(action, callback, params, available_actions, __MODULE__, state)
-  end
->>>>>>> 3975c672
 
   def handle_redemand(src_name, state) do
     handle_demand(src_name, 0, state)
