defmodule Membrane.Element.Manager.Common do
  use Membrane.Element.Manager.Log
  alias Membrane.Element.Manager.State
  alias Membrane.Caps
  use Membrane.Helper
  alias Membrane.PullBuffer
  alias Membrane.Element.Context
  alias Membrane.Event

  defmacro __using__(_) do
    quote location: :keep do
      use Membrane.Mixins.CallbackHandler
      alias Membrane.Element.Manager.{ActionExec, Common, State}
      import Membrane.Element.Pad, only: [is_pad_name: 1]
      alias Membrane.Element.Context
      use Membrane.Helper

      def handle_action({:event, {pad_name, event}}, _cb, _params, state)
<<<<<<< HEAD
      when is_pad_name(pad_name) do
        ActionExec.send_event(pad_name, event, state)
      end

      def handle_action({:message, message}, _cb, _params, state), do:
        ActionExec.send_message(message, state)
=======
          when is_pad_name(pad_name) do
        Action.send_event(pad_name, event, state)
      end

      def handle_action({:message, message}, _cb, _params, state),
        do: Action.send_message(message, state)
>>>>>>> 3975c672

      def handle_action({:split, {callback, args_list}}, cb, params, state) do
        exec_and_handle_splitted_callback(callback, cb, params, args_list, state)
      end

<<<<<<< HEAD
      def handle_action({:playback_change, :suspend}, cb, _params, state)
      when cb in [:handle_prepare, :handle_play, :handle_stop]
      do
        state |> Membrane.Element.suspend_playback_change
=======
      def handle_actions(actions, callback, handler_params, state),
        do:
          super(
            actions |> Membrane.Element.Manager.Common.join_buffers(),
            callback,
            handler_params,
            state
          )

      def handle_action({:playback_change, :suspend}, _cb, _params, state) do
        state |> Membrane.Element.suspend_playback_change()
>>>>>>> 3975c672
      end

      def handle_action({:playback_change, :resume}, _cb, _params, state),
        do: state |> Membrane.Element.continue_playback_change()

      def handle_actions(actions, callback, handler_params, state), do:
        super(actions |> Membrane.Element.Manager.Common.join_buffers, callback,
          handler_params, state)

      def callback_handler_warn_error(message, reason, state) do
        use Membrane.Element.Manager.Log
        warn_error(message, reason, state)
      end

      def handle_init(module, name, options) do
        with {:ok, state} <- State.new(module, name) do
          do_handle_init(module, name, options, state)
        end
      end

      defp do_handle_init(module, name, options, state) do
        use Membrane.Element.Manager.Log

        with {:ok, internal_state} <- module.handle_init(options) do
          {:ok, %State{state | internal_state: internal_state}}
        else
          {:error, reason} ->
            warn_error(
              """
              Module #{inspect(module)} handle_init callback returned an error
              """,
              {:handle_init, module, reason},
              state
            )

          other ->
            warn_error(
              """
              Module #{inspect(module)} handle_init callback returned invalid result:
              #{inspect(other)} instead of {:ok, state} or {:error, reason}
              """,
              {:invalid_callback_result, :handle_init, other},
              state
            )
        end
      end

      def handle_event(pad_name, event, state) do
        Common.handle_event(pad_name, event, state)
      end

      def handle_message(message, state) do
        use Membrane.Element.Manager.Log

        exec_and_handle_callback(:handle_other, [message], state)
        |> or_warn_error("Error while handling message")
      end

      def handle_message_bus(message_bus, state), do: {:ok, %{state | message_bus: message_bus}}

      def handle_controlling_pid(pid, state), do: {:ok, %{state | controlling_pid: pid}}

      # TODO: move out of using
      def handle_demand_in(demand_in, pad_name, state) do
        {:ok, state} =
          state
          |> State.set_pad_data(:source, pad_name, [:options, :other_demand_in], demand_in)
      end

      def handle_playback_state(:prepared, :playing, state),
        do: exec_and_handle_callback(:handle_play, [], state)

      def handle_playback_state(:prepared, :stopped, state),
        do: exec_and_handle_callback(:handle_stop, [], state)

      def handle_playback_state(ps, :prepared, state) when ps in [:stopped, :playing],
        do: exec_and_handle_callback(:handle_prepare, [ps], state)

      def get_pad_full_name(pad_name, state) do
        state |> State.resolve_pad_full_name(pad_name)
      end

      def handle_link(pad_name, pid, other_name, props, state) do
        state
        |> State.link_pad(pad_name, fn %{direction: dir, mode: mode} = data ->
          data
          |> Map.merge(
            case dir do
              :source -> %{}
              :sink -> %{sticky_messages: []}
            end
          )
          |> Map.merge(
            case {dir, mode} do
              {:sink, :pull} ->
                :ok =
                  pid
                  |> GenServer.call({:membrane_demand_in, [data.options.demand_in, other_name]})

                pb =
                  PullBuffer.new(
                    state.name,
                    {pid, other_name},
                    pad_name,
                    data.options.demand_in,
                    props[:pull_buffer] || %{}
                  )

                {:ok, pb} = pb |> PullBuffer.fill()
                %{buffer: pb, self_demand: 0}

              {:source, :pull} ->
                %{demand: 0}

              {_, :push} ->
                %{}
            end
          )
          |> Map.merge(%{name: pad_name, pid: pid, other_name: other_name})
        end)
      end

      def handle_linking_finished(state) do
        with {:ok, state} <-
               state.pads.dynamic_currently_linking
               |> Helper.Enum.reduce_with(state, fn name, st ->
                 {:ok, direction} = st |> State.get_pad_data(:any, name, :direction)
                 handle_pad_added(name, direction, st)
               end) do
          static_unlinked =
            state.pads.info
            |> Map.values()
            |> Enum.filter(&(!&1.is_dynamic))
            |> Enum.map(& &1.name)

          if(static_unlinked |> Enum.empty?() |> Kernel.!()) do
            warn(
              """
              Some static pads remained unlinked: #{inspect(static_unlinked)}
              """,
              state
            )
          end

          {:ok, state |> State.clear_currently_linking()}
        end
      end

      def handle_unlink(pad_name, state) do
        with {:ok, state} <-
               state |> State.get_pad_data(:sink, pad_name)
               |> (case do
                     {:ok, %{eos: false}} ->
                       Common.handle_event(
                         pad_name,
                         %{Event.eos() | payload: :auto_eos, mode: :async},
                         state
                       )

                     _ ->
                       {:ok, state}
                   end),
             {:ok, caps} <- state |> State.get_pad_data(:any, pad_name, :caps),
             {:ok, direction} <- state |> State.get_pad_data(:any, pad_name, :direction),
             context <- %Context.PadRemoved{direction: direction, caps: caps},
             {:ok, state} <-
               exec_and_handle_callback(:handle_pad_removed, [pad_name, context], state),
             {:ok, state} <- state |> State.remove_pad_data(:any, pad_name) do
          {:ok, state}
        end
      end

      def unlink(%State{playback: %{state: :stopped}} = state) do
        state
        |> State.get_pads_data()
        |> Helper.Enum.each_with(fn {_name, %{pid: pid, other_name: other_name}} ->
          GenServer.call(pid, {:membrane_handle_unlink, other_name})
        end)
      end

      def unlink(state) do
        use Membrane.Element.Manager.Log

        warn_error(
          """
          Tried to unlink Element.Manager that is not stopped
          """,
          {:unlink, :cannot_unlink_non_stopped_element},
          state
        )
      end

      def handle_shutdown(%State{module: module, internal_state: internal_state} = state) do
        module.handle_shutdown(internal_state)
      end
    end
  end

<<<<<<< HEAD

  def handle_invalid_action(action, callback, _params, state) do
    warn_error """
      Elements' #{inspect state.module} #{inspect callback} callback returned
      invalid action: #{inspect action}. For possible actions are check types
      in Membrane.Element.Action module. Keep in mind that some actions are
      available in different formats or unavailable for some callbacks,
      base modules or playback states.
    """,
    {:invalid_action, action: action, callback: callback, module: state |> Map.get(:module)},
    state
  end
=======
  def available_actions,
    do: [
      "{:event, {pad_name, event}}",
      "{:message, message}",
      "{:split, {callback, args_list}}"
    ]
>>>>>>> 3975c672

  def handle_caps(:pull, pad_name, caps, state) do
    cond do
      state |> State.get_pad_data!(:sink, pad_name, :buffer) |> PullBuffer.empty?() ->
        do_handle_caps(pad_name, caps, state)

      true ->
        state
        |> State.update_pad_data(:sink, pad_name, :buffer, &(&1 |> PullBuffer.store(:caps, caps)))
    end
  end

  def handle_caps(:push, pad_name, caps, state), do: do_handle_caps(pad_name, caps, state)

  def do_handle_caps(pad_name, caps, %State{module: module} = state) do
    %{accepted_caps: accepted_caps, caps: old_caps} =
      state |> State.get_pad_data!(:sink, pad_name)

    context = %Context.Caps{caps: old_caps}

    with :ok <- if(Caps.Matcher.match?(accepted_caps, caps), do: :ok, else: :invalid_caps),
         {:ok, state} <-
           module.manager_module.exec_and_handle_callback(
             :handle_caps,
             [pad_name, caps, context],
             state
           ) do
      state |> State.set_pad_data(:sink, pad_name, :caps, caps)
    else
      :invalid_caps ->
        warn_error(
          """
          Received caps: #{inspect(caps)} that are not specified in known_sink_pads
          for pad #{inspect(pad_name)}. Specs of accepted caps are:
          #{inspect(accepted_caps, pretty: true)}
          """,
          :invalid_caps,
          state
        )

      {:error, reason} ->
        warn_error("Error while handling caps", reason, state)
    end
  end

  def handle_event(pad_name, event, state) do
    pad_data = state |> State.get_pad_data!(:any, pad_name)

    if event.mode == :sync && pad_data.mode == :pull && pad_data.direction == :sink &&
         pad_data.buffer |> PullBuffer.empty?() |> Kernel.not() do
      state
      |> State.update_pad_data(:sink, pad_name, :buffer, &(&1 |> PullBuffer.store(:event, event)))
    else
      do_handle_event(pad_name, event, state)
    end
  end

  defp do_handle_event(pad_name, event, state) do
    with {{:ok, :handle}, state} <- parse_event(pad_name, event, state),
         {:ok, state} <- exec_event_handler(pad_name, event, state) do
      {:ok, state}
    else
      {{:ok, :ignore}, state} ->
        debug("ignoring event #{inspect(event)}", state)
        {:ok, state}

      {:error, reason} ->
        warn_error("Error while handling event", {:handle_event, reason}, state)
    end
  end

  def parse_event(pad_name, %Event{type: :sos}, state) do
    with %{direction: :sink, sos: false} <- state |> State.get_pad_data!(:any, pad_name) do
      {:ok, state} = state |> State.set_pad_data(:sink, pad_name, :sos, true)
      {{:ok, :handle}, state}
    else
      %{direction: :source} -> {:error, {:received_sos_through_source, pad_name}}
      %{sos: true} -> {:error, {:sos_already_received, pad_name}}
    end
  end

  def parse_event(pad_name, %Event{type: :eos}, state) do
    with %{direction: :sink, sos: true, eos: false} <-
           state |> State.get_pad_data!(:any, pad_name) do
      {:ok, state} = state |> State.set_pad_data(:sink, pad_name, :eos, true)
      {{:ok, :handle}, state}
    else
      %{direction: :source} -> {:error, {:received_eos_through_source, pad_name}}
      %{eos: true} -> {:error, {:eos_already_received, pad_name}}
      %{sos: false} -> {{:ok, :ignore}, state}
    end
  end

  # FIXME: solve it using pipeline messages, not events
  def parse_event(_pad_name, %Event{type: :dump_state}, state) do
    IO.puts("""
    state dump for #{inspect(state.name)} at #{inspect(self())}
    state:
    #{inspect(state)}
    info:
    #{inspect(:erlang.process_info(self()))}
    """)

    {{:ok, :handle}, state}
  end

  def parse_event(_pad_name, _event, state), do: {{:ok, :handle}, state}

  def exec_event_handler(pad_name, event, %State{module: module} = state) do
    %{direction: dir, caps: caps} = state |> State.get_pad_data!(:any, pad_name)
    context = %Context.Event{caps: caps}

    module.manager_module.exec_and_handle_callback(
      :handle_event,
      %{direction: dir},
      [pad_name, event, context],
      state
    )
  end

  def handle_pullbuffer_output(pad_name, {:event, e}, state),
    do: do_handle_event(pad_name, e, state)

  def handle_pullbuffer_output(pad_name, {:caps, c}, state),
    do: do_handle_caps(pad_name, c, state)

  def join_buffers(actions) do
    actions
    |> Helper.Enum.chunk_by(
      fn
        {:buffer, {pad, _}}, {:buffer, {pad2, _}} when pad == pad2 -> true
        _, _ -> false
      end,
      fn
        [{:buffer, {pad, _}} | _] = buffers ->
          {:buffer, {pad, buffers |> Enum.map(fn {_, {_, b}} -> [b] end) |> List.flatten()}}

        [other] ->
          other
      end
    )
  end

  def fill_sink_pull_buffers(state) do
    state
    |> State.get_pads_data(:sink)
    |> Enum.filter(fn {_, %{mode: mode}} -> mode == :pull end)
    |> Helper.Enum.reduce_with(state, fn {pad_name, _pad_data}, st ->
      State.update_pad_data(st, :sink, pad_name, :buffer, &PullBuffer.fill/1)
    end)
    |> or_warn_error("Unable to fill sink pull buffers")
  end

  def handle_pad_added(args, %State{module: module} = state),
    do: module.manager_module.exec_and_handle_callback(:handle_pad_added, args, state)

  def handle_demand(pad_name, size, %State{module: module} = state) do
    {{:ok, total_size}, state} =
      state
      |> State.get_update_pad_data(:source, pad_name, :demand, &{{:ok, &1 + size}, &1 + size})

    if exec_handle_demand?(pad_name, state) do
      %{caps: caps, options: %{other_demand_in: demand_in}} =
        state |> State.get_pad_data!(:source, pad_name)

      context = %Context.Demand{caps: caps}

      module.manager_module.exec_and_handle_callback(
        :handle_demand,
        %{source: pad_name, split_cont_f: &exec_handle_demand?(pad_name, &1)},
        [pad_name, total_size, demand_in, context],
        state
      )
      |> or_warn_error("""
      Demand arrived from pad #{inspect(pad_name)}, but error happened while
      handling it.
      """)
    else
      {:ok, state}
    end
  end

  defp exec_handle_demand?(pad_name, state) do
    case state |> State.get_pad_data!(:source, pad_name) do
      %{eos: true} ->
        debug(
          """
          Demand handler: not executing handle_demand, as EoS has already been sent
          """,
          state
        )

        false

      %{demand: demand} when demand <= 0 ->
        debug(
          """
          Demand handler: not executing handle_demand, as demand is not greater than 0,
          demand: #{inspect(demand)}
          """,
          state
        )

        false

      _ ->
        true
    end
  end
end<|MERGE_RESOLUTION|>--- conflicted
+++ resolved
@@ -16,44 +16,21 @@
       use Membrane.Helper
 
       def handle_action({:event, {pad_name, event}}, _cb, _params, state)
-<<<<<<< HEAD
       when is_pad_name(pad_name) do
         ActionExec.send_event(pad_name, event, state)
       end
 
       def handle_action({:message, message}, _cb, _params, state), do:
         ActionExec.send_message(message, state)
-=======
-          when is_pad_name(pad_name) do
-        Action.send_event(pad_name, event, state)
-      end
-
-      def handle_action({:message, message}, _cb, _params, state),
-        do: Action.send_message(message, state)
->>>>>>> 3975c672
 
       def handle_action({:split, {callback, args_list}}, cb, params, state) do
         exec_and_handle_splitted_callback(callback, cb, params, args_list, state)
       end
 
-<<<<<<< HEAD
       def handle_action({:playback_change, :suspend}, cb, _params, state)
       when cb in [:handle_prepare, :handle_play, :handle_stop]
       do
         state |> Membrane.Element.suspend_playback_change
-=======
-      def handle_actions(actions, callback, handler_params, state),
-        do:
-          super(
-            actions |> Membrane.Element.Manager.Common.join_buffers(),
-            callback,
-            handler_params,
-            state
-          )
-
-      def handle_action({:playback_change, :suspend}, _cb, _params, state) do
-        state |> Membrane.Element.suspend_playback_change()
->>>>>>> 3975c672
       end
 
       def handle_action({:playback_change, :resume}, _cb, _params, state),
@@ -252,7 +229,6 @@
     end
   end
 
-<<<<<<< HEAD
 
   def handle_invalid_action(action, callback, _params, state) do
     warn_error """
@@ -265,14 +241,6 @@
     {:invalid_action, action: action, callback: callback, module: state |> Map.get(:module)},
     state
   end
-=======
-  def available_actions,
-    do: [
-      "{:event, {pad_name, event}}",
-      "{:message, message}",
-      "{:split, {callback, args_list}}"
-    ]
->>>>>>> 3975c672
 
   def handle_caps(:pull, pad_name, caps, state) do
     cond do
