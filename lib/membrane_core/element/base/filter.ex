--- conflicted
+++ resolved
@@ -1,10 +1,7 @@
 defmodule Membrane.Element.Base.Filter do
-<<<<<<< HEAD
   alias Membrane.{Buffer, Element}
   alias Element.Base.Mixin
   alias Element.{Context, Pad}
-=======
->>>>>>> 3975c672
   @doc """
   Callback that is called when buffer arrives.
 
@@ -14,21 +11,12 @@
     - context (`Membrane.Element.Context.Process`)
     - current element state.
   """
-<<<<<<< HEAD
   @callback handle_process(Pad.name_t, list(Buffer.t), Context.Process.t, any) ::
     Mixin.CommonBehaviour.callback_return_t
 
   @callback handle_process1(Pad.name_t, Buffer.t, Context.Process.t, any) ::
     Mixin.CommonBehaviour.callback_return_t
 
-=======
-  @callback handle_process(
-              any,
-              list(Membrane.Buffer.t()),
-              Membrane.Element.Context.Process.t(),
-              any
-            ) :: Membrane.Element.Base.Mixin.CommonBehaviour.callback_return_t()
->>>>>>> 3975c672
 
   defmacro __using__(_) do
     quote location: :keep do
@@ -55,7 +43,6 @@
       def handle_event(_pad, event, _context, state), do: {{:ok, forward: event}, state}
 
       @doc false
-<<<<<<< HEAD
       @impl true
       def handle_demand(_pad, _size, _unit, _context, state), do:
         {{:error, :handle_demand_not_implemented}, state}
@@ -64,14 +51,6 @@
       @impl true
       def handle_process1(_pad, _buffer, _context, state), do:
         {{:error, :handle_process_not_implemented}, state}
-=======
-      def handle_demand(_pad, _size, _unit, _context, state),
-        do: {{:error, :handle_demand_not_implemented}, state}
-
-      @doc false
-      def handle_process1(_pad, _buffer, _context, state),
-        do: {{:error, :handle_process_not_implemented}, state}
->>>>>>> 3975c672
 
       @doc false
       @impl true
