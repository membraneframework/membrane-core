--- conflicted
+++ resolved
@@ -40,10 +40,6 @@
     ])
 
     quote do
-<<<<<<< HEAD
-      @spec known_sink_pads() :: Membrane.Pad.known_pads_t
-      @impl true
-=======
       @doc """
       Returns all known sink pads for #{inspect(__MODULE__)}
 
@@ -51,7 +47,7 @@
       #{unquote(sink_pads) |> Membrane.Helper.Doc.generate_known_pads_docs()}
       """
       @spec known_sink_pads() :: Membrane.Pad.known_pads_t()
->>>>>>> 1a078412
+      @impl true
       def known_sink_pads(), do: unquote(sink_pads)
 
       @after_compile {__MODULE__, :__membrane_sink_caps_specs_validation__}
